from .parameterized import parameterized, param, parameterized_class

<<<<<<< HEAD
__version__ = "0.7.5"
=======
__version__ = "0.8.0"
>>>>>>> 4727f537
<|MERGE_RESOLUTION|>--- conflicted
+++ resolved
@@ -1,7 +1,3 @@
 from .parameterized import parameterized, param, parameterized_class
 
-<<<<<<< HEAD
-__version__ = "0.7.5"
-=======
-__version__ = "0.8.0"
->>>>>>> 4727f537
+__version__ = "0.8.0"