# coding=utf-8

import inspect
import mock
from unittest import TestCase
from nose.tools import assert_equal, assert_raises

from .parameterized import (
    PY3, PY2, parameterized, param, parameterized_argument_value_pairs,
    short_repr, detect_runner, parameterized_class, SkipTest,
)

def assert_contains(haystack, needle):
    if needle not in haystack:
        raise AssertionError("%r not in %r" %(needle, haystack))

runner = detect_runner()
UNITTEST = runner.startswith("unittest")
NOSE2 = (runner == "nose2")
PYTEST = (runner == "pytest")

SKIP_FLAGS = {
    "generator": UNITTEST,
    "standalone": UNITTEST,
    # nose2 doesn't run tests on old-style classes under Py2, so don't expect
    # these tests to run under nose2.
    "py2nose2": (PY2 and NOSE2),
    "pytest": PYTEST,
}

missing_tests = set()

def expect(skip, tests=None):
    if tests is None:
        tests = skip
        skip = None
    if any(SKIP_FLAGS.get(f) for f in (skip or "").split()):
        return
    missing_tests.update(tests)

test_params = [
    (42, ),
    "foo0",
    param("foo1"),
    param("foo2", bar=42),
]

expect("standalone", [
    "test_naked_function('foo0', bar=None)",
    "test_naked_function('foo1', bar=None)",
    "test_naked_function('foo2', bar=42)",
    "test_naked_function(42, bar=None)",
])

@parameterized(test_params)
def test_naked_function(foo, bar=None):
    missing_tests.remove("test_naked_function(%r, bar=%r)" %(foo, bar))


class TestParameterized(object):
    expect("generator", [
        "test_instance_method('foo0', bar=None)",
        "test_instance_method('foo1', bar=None)",
        "test_instance_method('foo2', bar=42)",
        "test_instance_method(42, bar=None)",
    ])

    @parameterized(test_params)
    def test_instance_method(self, foo, bar=None):
        missing_tests.remove("test_instance_method(%r, bar=%r)" %(foo, bar))


if not PYTEST:
    # py.test doesn't use xunit-style setup/teardown, so these tests don't apply
    class TestSetupTeardown(object):
        expect("generator", [
            "test_setup(setup 1)",
            "teardown_called(teardown 1)",
            "test_setup(setup 2)",
            "teardown_called(teardown 2)",
        ])

        stack = ["setup 1", "teardown 1", "setup 2", "teardown 2"]
        actual_order = "error: setup not called"

        def setUp(self):
            self.actual_order = self.stack.pop(0)

        def tearDown(self):
            missing_tests.remove("teardown_called(%s)" %(self.stack.pop(0), ))

        @parameterized([(1, ), (2, )])
        def test_setup(self, count, *a):
            assert_equal(self.actual_order, "setup %s" %(count, ))
            missing_tests.remove("test_setup(%s)" %(self.actual_order, ))


def custom_naming_func(custom_tag):
    def custom_naming_func(testcase_func, param_num, param):
        return testcase_func.__name__ + ('_%s_name_' % custom_tag) + str(param.args[0])

    return custom_naming_func


@mock.patch("os.getpid")
class TestParameterizedExpandWithMockPatchForClass(TestCase):
    expect([
        "test_one_function_patch_decorator('foo1', 'umask', 'getpid')",
        "test_one_function_patch_decorator('foo0', 'umask', 'getpid')",
        "test_one_function_patch_decorator(42, 'umask', 'getpid')",
    ])

    @parameterized.expand([(42, ), "foo0", param("foo1")])
    @mock.patch("os.umask")
    def test_one_function_patch_decorator(self, foo, mock_umask, mock_getpid):
        missing_tests.remove("test_one_function_patch_decorator(%r, %r, %r)" %
                             (foo, mock_umask._mock_name,
                              mock_getpid._mock_name))

    expect([
        "test_multiple_function_patch_decorator"
        "(42, 51, 'umask', 'fdopen', 'getpid')",
        "test_multiple_function_patch_decorator"
        "('foo0', 'bar0', 'umask', 'fdopen', 'getpid')",
        "test_multiple_function_patch_decorator"
        "('foo1', 'bar1', 'umask', 'fdopen', 'getpid')",
    ])

    @parameterized.expand([(42, 51), ("foo0", "bar0"), param("foo1", "bar1")])
    @mock.patch("os.fdopen")
    @mock.patch("os.umask")
    def test_multiple_function_patch_decorator(self, foo, bar, mock_umask,
                                               mock_fdopen, mock_getpid):
        missing_tests.remove("test_multiple_function_patch_decorator"
                             "(%r, %r, %r, %r, %r)" %
                             (foo, bar, mock_umask._mock_name,
                              mock_fdopen._mock_name, mock_getpid._mock_name))


@mock.patch("os.getpid")
class TestParameterizedExpandWithNoExpand(object):
    expect("generator", [
        "test_patch_class_no_expand(42, 51, 'umask', 'getpid')",
    ])

    @parameterized([(42, 51)])
    @mock.patch("os.umask")
    def test_patch_class_no_expand(self, foo, bar, mock_umask, mock_getpid):
        missing_tests.remove("test_patch_class_no_expand"
                             "(%r, %r, %r, %r)" %
                             (foo, bar, mock_umask._mock_name,
                              mock_getpid._mock_name))


class TestParameterizedExpandWithNoMockPatchForClass(TestCase):
    expect([
        "test_one_function_patch_decorator('foo1', 'umask')",
        "test_one_function_patch_decorator('foo0', 'umask')",
        "test_one_function_patch_decorator(42, 'umask')",
    ])

    @parameterized.expand([(42, ), "foo0", param("foo1")])
    @mock.patch("os.umask")
    def test_one_function_patch_decorator(self, foo, mock_umask):
        missing_tests.remove("test_one_function_patch_decorator(%r, %r)" %
                             (foo, mock_umask._mock_name))

    expect([
        "test_multiple_function_patch_decorator(42, 51, 'umask', 'fdopen')",
        "test_multiple_function_patch_decorator('foo0', 'bar0', 'umask', 'fdopen')",
        "test_multiple_function_patch_decorator('foo1', 'bar1', 'umask', 'fdopen')",
    ])

    @parameterized.expand([(42, 51), ("foo0", "bar0"), param("foo1", "bar1")])
    @mock.patch("os.fdopen")
    @mock.patch("os.umask")
    def test_multiple_function_patch_decorator(self, foo, bar, mock_umask,
                                               mock_fdopen):
        missing_tests.remove("test_multiple_function_patch_decorator"
                             "(%r, %r, %r, %r)" %
                             (foo, bar, mock_umask._mock_name,
                              mock_fdopen._mock_name))


class TestParameterizedExpandWithNoMockPatchForClassNoExpand(object):
    expect("generator", [
        "test_patch_no_expand(42, 51, 'umask')",
    ])

    @parameterized([(42, 51)])
    @mock.patch("os.umask")
    def test_patch_no_expand(self, foo, bar, mock_umask):
        missing_tests.remove("test_patch_no_expand(%r, %r, %r)" %
                             (foo, bar, mock_umask._mock_name))


expect("standalone", [
    "test_mock_patch_standalone_function(42, 'umask')",
])

@parameterized([(42, )])
@mock.patch("os.umask")
def test_mock_patch_standalone_function(foo, mock_umask):
    missing_tests.remove(
        "test_mock_patch_standalone_function(%r, %r)" %(
            foo, mock_umask._mock_name
        )
    )


class TestParamerizedOnTestCase(TestCase):
    expect([
        "test_on_TestCase('foo0', bar=None)",
        "test_on_TestCase('foo1', bar=None)",
        "test_on_TestCase('foo2', bar=42)",
        "test_on_TestCase(42, bar=None)",
    ])

    @parameterized.expand(test_params)
    def test_on_TestCase(self, foo, bar=None):
        missing_tests.remove("test_on_TestCase(%r, bar=%r)" %(foo, bar))

    expect([
        "test_on_TestCase2_custom_name_42(42, bar=None)",
        "test_on_TestCase2_custom_name_foo0('foo0', bar=None)",
        "test_on_TestCase2_custom_name_foo1('foo1', bar=None)",
        "test_on_TestCase2_custom_name_foo2('foo2', bar=42)",
    ])

    @parameterized.expand(test_params,
                          name_func=custom_naming_func("custom"))
    def test_on_TestCase2(self, foo, bar=None):
        stack = inspect.stack()
        frame = stack[1]
        frame_locals = frame[0].f_locals
        nose_test_method_name = frame_locals['a'][0]._testMethodName
        expected_name = "test_on_TestCase2_custom_name_" + str(foo)
        assert_equal(nose_test_method_name, expected_name,
                     "Test Method name '%s' did not get customized to expected: '%s'" %
                     (nose_test_method_name, expected_name))
        missing_tests.remove("%s(%r, bar=%r)" %(expected_name, foo, bar))


class TestParameterizedExpandDocstring(TestCase):
    def _assert_docstring(self, expected_docstring, rstrip=False):
        """ Checks the current test method's docstring. Must be called directly
            from the test method. """
        stack = inspect.stack()
        f_locals = stack[3][0].f_locals
        test_method = (
            f_locals.get("testMethod") or # Py27
            f_locals.get("function") or # Py33
            f_locals.get("method") or # Py38
            None
        )
        if test_method is None:
            raise AssertionError("uh oh, unittest changed a local variable name")
        actual_docstring = test_method.__doc__
        if rstrip:
            actual_docstring = actual_docstring.rstrip()
        assert_equal(actual_docstring, expected_docstring)

    @parameterized.expand([param("foo")],
                          doc_func=lambda f, n, p: "stuff")
    def test_custom_doc_func(self, foo, bar=None):
        """Documentation"""
        self._assert_docstring("stuff")

    @parameterized.expand([param("foo")])
    def test_single_line_docstring(self, foo):
        """Documentation."""
        self._assert_docstring("Documentation [with foo=%r]." %(foo, ))

    @parameterized.expand([param("foo")])
    def test_empty_docstring(self, foo):
        ""
        self._assert_docstring("[with foo=%r]" %(foo, ))

    @parameterized.expand([param("foo")])
    def test_multiline_documentation(self, foo):
        """Documentation.

        More"""
        self._assert_docstring(
            "Documentation [with foo=%r].\n\n"
            "        More" %(foo, )
        )

    @parameterized.expand([param("foo")])
    def test_unicode_docstring(self, foo):
        u"""Döcumentation."""
        self._assert_docstring(u"Döcumentation [with foo=%r]." %(foo, ))

    @parameterized.expand([param("foo", )])
    def test_default_values_get_correct_value(self, foo, bar=12):
        """Documentation"""
        self._assert_docstring("Documentation [with foo=%r, bar=%r]" %(foo, bar))

    @parameterized.expand([param("foo", )])
    def test_with_leading_newline(self, foo, bar=12):
        """
        Documentation
        """
        self._assert_docstring("Documentation [with foo=%r, bar=%r]" %(foo, bar), rstrip=True)


def test_warns_when_using_parameterized_with_TestCase():
    try:
        class TestTestCaseWarnsOnBadUseOfParameterized(TestCase):
            @parameterized([(42, )])
            def test_in_subclass_of_TestCase(self, foo):
                pass
    except Exception as e:
        assert_contains(str(e), "parameterized.expand")
    else:
        raise AssertionError("Expected exception not raised")

def test_helpful_error_on_invalid_parameters():
    try:
        parameterized([1432141234243])(lambda: None)
    except Exception as e:
        assert_contains(str(e), "Parameters must be tuples")
    else:
        raise AssertionError("Expected exception not raised")


def test_helpful_error_on_empty_iterable_input():
    try:
        parameterized([])(lambda: None)
    except ValueError as e:
        assert_contains(str(e), "iterable is empty")
    else:
        raise AssertionError("Expected exception not raised")

def test_skip_test_on_empty_iterable():
    func = parameterized([], skip_on_empty=True)(lambda: None)
    assert_raises(SkipTest, func)


def test_helpful_error_on_empty_iterable_input_expand():
    try:
        class ExpectErrorOnEmptyInput(TestCase):
            @parameterized.expand([])
            def test_expect_error(self):
                pass
    except ValueError as e:
        assert_contains(str(e), "iterable is empty")
    else:
        raise AssertionError("Expected exception not raised")


expect("stadalone generator", [
    "test_wrapped_iterable_input('foo')",
])
@parameterized(lambda: iter(["foo"]))
def test_wrapped_iterable_input(foo):
    missing_tests.remove("test_wrapped_iterable_input(%r)" %(foo, ))

def test_helpful_error_on_non_iterable_input():
    try:
        parameterized(lambda: 42)(lambda: None)
    except Exception as e:
        assert_contains(str(e), "is not iterable")
    else:
        raise AssertionError("Expected exception not raised")


def tearDownModule():
    missing = sorted(list(missing_tests))
    assert_equal(missing, [])

def test_old_style_classes():
    if PY3:
        raise SkipTest("Py3 doesn't have old-style classes")
    class OldStyleClass:
        @parameterized(["foo"])
        def parameterized_method(self, param):
            pass
    try:
        list(OldStyleClass().parameterized_method())
    except TypeError as e:
        assert_contains(str(e), "new-style")
        assert_contains(str(e), "parameterized.expand")
        assert_contains(str(e), "OldStyleClass")
    else:
        raise AssertionError("expected TypeError not raised by old-style class")


class TestOldStyleClass:
    expect("py2nose2 generator", [
        "test_on_old_style_class('foo')",
        "test_on_old_style_class('bar')",
    ])

    @parameterized.expand(["foo", "bar"])
    def test_old_style_classes(self, param):
        missing_tests.remove("test_on_old_style_class(%r)" %(param, ))


@parameterized([
    ("", param(), []),
    ("*a, **kw", param(), []),
    ("*a, **kw", param(1, foo=42), [("*a", (1, )), ("**kw", {"foo": 42})]),
    ("foo", param(1), [("foo", 1)]),
    ("foo, *a", param(1), [("foo", 1)]),
    ("foo, *a", param(1, 9), [("foo", 1), ("*a", (9, ))]),
    ("foo, *a, **kw", param(1, bar=9), [("foo", 1), ("**kw", {"bar": 9})]),
    ("x=9", param(), [("x", 9)]),
    ("x=9", param(1), [("x", 1)]),
    ("x, y=9, *a, **kw", param(1), [("x", 1), ("y", 9)]),
    ("x, y=9, *a, **kw", param(1, 2), [("x", 1), ("y", 2)]),
    ("x, y=9, *a, **kw", param(1, 2, 3), [("x", 1), ("y", 2), ("*a", (3, ))]),
    ("x, y=9, *a, **kw", param(1, y=2), [("x", 1), ("y", 2)]),
    ("x, y=9, *a, **kw", param(1, z=2), [("x", 1), ("y", 9), ("**kw", {"z": 2})]),
    ("x, y=9, *a, **kw", param(1, 2, 3, z=3), [("x", 1), ("y", 2), ("*a", (3, )), ("**kw", {"z": 3})]),
])
def test_parameterized_argument_value_pairs(func_params, p, expected):
    helper = eval("lambda %s: None" %(func_params, ))
    actual = parameterized_argument_value_pairs(helper, p)
    assert_equal(actual, expected)


@parameterized([
    ("abcd", "'abcd'"),
    ("123456789", "'12...89'"),
    (123456789, "123...789"),
    (123456789, "12...89", 4),
])
def test_short_repr(input, expected, n=6):
    assert_equal(short_repr(input, n=n), expected)

@parameterized([
    ("foo", ),
])
def test_with_docstring(input):
    """ Docstring! """
    pass


cases_over_10 = [(i, i+1) for i in range(11)]

@parameterized(cases_over_10)
def test_cases_over_10(input, expected):
    assert_equal(input, expected-1)


@parameterized_class(("a", "b", "c"), [
    ("foo", 1, 2),
    ("bar", 3, 0),
    (0, 1, 2),
])
class TestParameterizedClass(TestCase):
    expect([
        "TestParameterizedClass_0:test_method_a('foo', 1, 2)",
        "TestParameterizedClass_0:test_method_b('foo', 1, 2)",
        "TestParameterizedClass_1:test_method_a('bar', 3, 0)",
        "TestParameterizedClass_1:test_method_b('bar', 3, 0)",
        "TestParameterizedClass_2:test_method_a(0, 1, 2)",
        "TestParameterizedClass_2:test_method_b(0, 1, 2)",
    ])

    def _assertions(self, test_name):
        assert hasattr(self, "a")
        assert_equal(self.b + self.c, 3)
        missing_tests.remove("%s:%s(%r, %r, %r)" %(
            self.__class__.__name__,
            test_name,
            self.a,
            self.b,
            self.c,
        ))

    def test_method_a(self):
        self._assertions("test_method_a")

    def test_method_b(self):
        self._assertions("test_method_b")


def custom_cls_naming_func(clsname, idx, attrs):
    """
    Custom class naming function for the form of parameterized_class that
    takes a tuple of attributes, then a list of tuples of values
    :param clsname: The original class that the decorator specialises
    :param idx: the test index (starts at 0)
    :param attrs: A list of dicts of attribute values
    :return:
    """
    return "%s_%s_%s_%s" % (clsname.__name__, str(attrs[idx]['a']), str(attrs[idx]['b']), str(attrs[idx]['c']))


@parameterized_class(("a", "b", "c"), [
    ("foo", 1, 2),
    ("bar", 3, 0),
    (0, 1, 2),
], classname_func=custom_cls_naming_func)
class TestNamedParameterizedClass(TestCase):
    expect([
        "TestNamedParameterizedClass_foo_1_2:test_method_a('foo', 1, 2)",
        "TestNamedParameterizedClass_foo_1_2:test_method_b('foo', 1, 2)",
        "TestNamedParameterizedClass_bar_3_0:test_method_a('bar', 3, 0)",
        "TestNamedParameterizedClass_bar_3_0:test_method_b('bar', 3, 0)",
        "TestNamedParameterizedClass_0_1_2:test_method_a(0, 1, 2)",
        "TestNamedParameterizedClass_0_1_2:test_method_b(0, 1, 2)",
    ])

    def _assertions(self, test_name):
        assert hasattr(self, "a")
        assert_equal(self.b + self.c, 3)
        missing_tests.remove("%s:%s(%r, %r, %r)" %(
            self.__class__.__name__,
            test_name,
            self.a,
            self.b,
            self.c,
        ))

    def test_method_a(self):
        self._assertions("test_method_a")

    def test_method_b(self):
        self._assertions("test_method_b")


@parameterized_class([
    {"foo": 1},
    {"bar": 1},
])
class TestParameterizedClassDict(TestCase):
    expect([
        "TestParameterizedClassDict_0:setUp(1, 0)",
        "TestParameterizedClassDict_0:tearDown(1, 0)",
        "TestParameterizedClassDict_0:test_method(1, 0)",
        "TestParameterizedClassDict_1:test_method(0, 1)",
        "TestParameterizedClassDict_1:setUp(0, 1)",
        "TestParameterizedClassDict_1:tearDown(0, 1)",
    ])

    foo = 0
    bar = 0

    def setUp(self):
        # Ensure that super() works (issue #73)
        super(TestParameterizedClassDict, self).setUp()
        missing_tests.remove("%s:setUp(%r, %r)" %(
            self.__class__.__name__,
            self.foo,
            self.bar,
        ))

    def tearDown(self):
        # Ensure that super() works (issue #73)
        super(TestParameterizedClassDict, self).tearDown()
        missing_tests.remove("%s:tearDown(%r, %r)" %(
            self.__class__.__name__,
            self.foo,
            self.bar,
        ))

    def test_method(self):
        missing_tests.remove("%s:test_method(%r, %r)" %(
            self.__class__.__name__,
            self.foo,
            self.bar,
        ))


<<<<<<< HEAD
class TestMixin:
    def test_method2(self):
        missing_tests.remove("%s:test_method2(%r, %r)" %(
            self.__class__.__name__,
            self.foo,
            self.bar,
        ))
=======
def custom_cls_naming_dict_func(clsname, idx, attrs):
    """
    Custom class naming function for the form of parameterized_class that
    takes a list of dictionaries containing attributes to override.
    :param clsname: The original class that the decorator specialises
    :param idx: the test index (starts at 0)
    :param attrs: A list of dicts of attribute values
    :return:
    """
    return "%s_%s_%s" % (clsname.__name__, str(attrs[idx].get('foo', 0)), str(attrs[idx].get('bar', 0)))
>>>>>>> 77727e3b


@parameterized_class([
    {"foo": 1},
    {"bar": 1},
<<<<<<< HEAD
])
class TestParameterizedClassMixin(TestCase, TestMixin):
    expect([
        "TestParameterizedClassMixin_0:test_method(1, 0)",
        "TestParameterizedClassMixin_1:test_method(0, 1)",
        "TestParameterizedClassMixin_0:test_method2(1, 0)",
        "TestParameterizedClassMixin_1:test_method2(0, 1)",
=======
], classname_func=custom_cls_naming_dict_func
)
class TestNamedParameterizedClassDict(TestCase):
    expect([
        "TestNamedParameterizedClassDict_1_0:test_method(1, 0)",
        "TestNamedParameterizedClassDict_0_1:test_method(0, 1)",
>>>>>>> 77727e3b
    ])

    foo = 0
    bar = 0

    def test_method(self):
        missing_tests.remove("%s:test_method(%r, %r)" %(
            self.__class__.__name__,
            self.foo,
            self.bar,
        ))<|MERGE_RESOLUTION|>--- conflicted
+++ resolved
@@ -565,7 +565,6 @@
         ))
 
 
-<<<<<<< HEAD
 class TestMixin:
     def test_method2(self):
         missing_tests.remove("%s:test_method2(%r, %r)" %(
@@ -573,7 +572,31 @@
             self.foo,
             self.bar,
         ))
-=======
+
+
+@parameterized_class([
+    {"foo": 1},
+    {"bar": 1},
+])
+class TestParameterizedClassMixin(TestCase, TestMixin):
+    expect([
+        "TestParameterizedClassMixin_0:test_method(1, 0)",
+        "TestParameterizedClassMixin_1:test_method(0, 1)",
+        "TestParameterizedClassMixin_0:test_method2(1, 0)",
+        "TestParameterizedClassMixin_1:test_method2(0, 1)",
+    ])
+
+    foo = 0
+    bar = 0
+
+    def test_method(self):
+        missing_tests.remove("%s:test_method(%r, %r)" %(
+            self.__class__.__name__,
+            self.foo,
+            self.bar,
+        ))
+
+
 def custom_cls_naming_dict_func(clsname, idx, attrs):
     """
     Custom class naming function for the form of parameterized_class that
@@ -584,28 +607,17 @@
     :return:
     """
     return "%s_%s_%s" % (clsname.__name__, str(attrs[idx].get('foo', 0)), str(attrs[idx].get('bar', 0)))
->>>>>>> 77727e3b
 
 
 @parameterized_class([
     {"foo": 1},
     {"bar": 1},
-<<<<<<< HEAD
-])
-class TestParameterizedClassMixin(TestCase, TestMixin):
-    expect([
-        "TestParameterizedClassMixin_0:test_method(1, 0)",
-        "TestParameterizedClassMixin_1:test_method(0, 1)",
-        "TestParameterizedClassMixin_0:test_method2(1, 0)",
-        "TestParameterizedClassMixin_1:test_method2(0, 1)",
-=======
 ], classname_func=custom_cls_naming_dict_func
 )
 class TestNamedParameterizedClassDict(TestCase):
     expect([
         "TestNamedParameterizedClassDict_1_0:test_method(1, 0)",
         "TestNamedParameterizedClassDict_0_1:test_method(0, 1)",
->>>>>>> 77727e3b
     ])
 
     foo = 0
