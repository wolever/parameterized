import re
import sys
import inspect
import warnings
from functools import wraps
from types import MethodType as MethodType
from collections import namedtuple

try:
    from collections import OrderedDict as MaybeOrderedDict
except ImportError:
    MaybeOrderedDict = dict

from unittest import TestCase

try:
    from unittest import SkipTest
except ImportError:
    class SkipTest(Exception):
        pass

PY3 = sys.version_info[0] == 3
PY2 = sys.version_info[0] == 2


if PY3:
    # Python 3 doesn't have an InstanceType, so just use a dummy type.
    class InstanceType():
        pass
    lzip = lambda *a: list(zip(*a))
    text_type = str
    string_types = str,
    bytes_type = bytes
    def make_method(func, instance, type):
        if instance is None:
            return func
        return MethodType(func, instance)
else:
    from types import InstanceType
    lzip = zip
    text_type = unicode
    bytes_type = str
    string_types = basestring,
    def make_method(func, instance, type):
        return MethodType(func, instance, type)


CompatArgSpec = namedtuple("CompatArgSpec", "args varargs keywords defaults")


def getargspec(func):
    if PY2:
        return CompatArgSpec(*inspect.getargspec(func))
    args = inspect.getfullargspec(func)
    if args.kwonlyargs:
        raise TypeError((
            "parameterized does not (yet) support functions with keyword "
            "only arguments, but %r has keyword only arguments. "
            "Please open an issue with your usecase if this affects you: "
            "https://github.com/wolever/parameterized/issues/new"
        ) %(func, ))
    return CompatArgSpec(*args[:4])


_param = namedtuple("param", "args kwargs")


def skip_on_empty_helper(*a, **kw):
    raise SkipTest("parameterized input is empty")


def reapply_patches_if_need(func):

    def dummy_wrapper(orgfunc):
        @wraps(orgfunc)
        def dummy_func(*args, **kwargs):
            return orgfunc(*args, **kwargs)
        return dummy_func

    if hasattr(func, 'patchings'):
        func = dummy_wrapper(func)
        tmp_patchings = func.patchings
        delattr(func, 'patchings')
        for patch_obj in tmp_patchings:
            func = patch_obj.decorate_callable(func)
    return func


def delete_patches_if_need(func):
    if hasattr(func, 'patchings'):
        func.patchings[:] = []


class param(_param):
    """ Represents a single parameter to a test case.

        For example::

            >>> p = param("foo", bar=16)
            >>> p
            param("foo", bar=16)
            >>> p.args
            ('foo', )
            >>> p.kwargs
            {'bar': 16}

        Intended to be used as an argument to ``@parameterized``::

            @parameterized([
                param("foo", bar=16),
            ])
            def test_stuff(foo, bar=16):
                pass
        """

    def __new__(cls, *args , **kwargs):
        return _param.__new__(cls, args, kwargs)

    @classmethod
    def explicit(cls, args=None, kwargs=None):
        """ Creates a ``param`` by explicitly specifying ``args`` and
            ``kwargs``::

                >>> param.explicit([1,2,3])
                param(*(1, 2, 3))
                >>> param.explicit(kwargs={"foo": 42})
                param(*(), **{"foo": "42"})
            """
        args = args or ()
        kwargs = kwargs or {}
        return cls(*args, **kwargs)

    @classmethod
    def from_decorator(cls, args):
        """ Returns an instance of ``param()`` for ``@parameterized`` argument
            ``args``::

                >>> param.from_decorator((42, ))
                param(args=(42, ), kwargs={})
                >>> param.from_decorator("foo")
                param(args=("foo", ), kwargs={})
            """
        if isinstance(args, param):
            return args
        elif isinstance(args, string_types):
            args = (args, )
        try:
            return cls(*args)
        except TypeError as e:
            if "after * must be" not in str(e):
                raise
            raise TypeError(
                "Parameters must be tuples, but %r is not (hint: use '(%r, )')"
                %(args, args),
            )

    def __repr__(self):
        return "param(*%r, **%r)" %self


class QuietOrderedDict(MaybeOrderedDict):
    """ When OrderedDict is available, use it to make sure that the kwargs in
        doc strings are consistently ordered. """
    __str__ = dict.__str__
    __repr__ = dict.__repr__


def parameterized_argument_value_pairs(func, p):
    """Return tuples of parameterized arguments and their values.

        This is useful if you are writing your own doc_func
        function and need to know the values for each parameter name::

            >>> def func(a, foo=None, bar=42, **kwargs): pass
            >>> p = param(1, foo=7, extra=99)
            >>> parameterized_argument_value_pairs(func, p)
            [("a", 1), ("foo", 7), ("bar", 42), ("**kwargs", {"extra": 99})]

        If the function's first argument is named ``self`` then it will be
        ignored::

            >>> def func(self, a): pass
            >>> p = param(1)
            >>> parameterized_argument_value_pairs(func, p)
            [("a", 1)]

        Additionally, empty ``*args`` or ``**kwargs`` will be ignored::

            >>> def func(foo, *args): pass
            >>> p = param(1)
            >>> parameterized_argument_value_pairs(func, p)
            [("foo", 1)]
            >>> p = param(1, 16)
            >>> parameterized_argument_value_pairs(func, p)
            [("foo", 1), ("*args", (16, ))]
    """
    argspec = getargspec(func)
    arg_offset = 1 if argspec.args[:1] == ["self"] else 0

    named_args = argspec.args[arg_offset:]

    result = lzip(named_args, p.args)
    named_args = argspec.args[len(result) + arg_offset:]
    varargs = p.args[len(result):]

    result.extend([
        (name, p.kwargs.get(name, default))
        for (name, default)
        in zip(named_args, argspec.defaults or [])
    ])

    seen_arg_names = set([ n for (n, _) in result ])
    keywords = QuietOrderedDict(sorted([
        (name, p.kwargs[name])
        for name in p.kwargs
        if name not in seen_arg_names
    ]))

    if varargs:
        result.append(("*%s" %(argspec.varargs, ), tuple(varargs)))

    if keywords:
        result.append(("**%s" %(argspec.keywords, ), keywords))

    return result


def short_repr(x, n=64):
    """ A shortened repr of ``x`` which is guaranteed to be ``unicode``::

            >>> short_repr("foo")
            u"foo"
            >>> short_repr("123456789", n=4)
            u"12...89"
    """

    x_repr = repr(x)
    if isinstance(x_repr, bytes_type):
        try:
            x_repr = text_type(x_repr, "utf-8")
        except UnicodeDecodeError:
            x_repr = text_type(x_repr, "latin1")
    if len(x_repr) > n:
        x_repr = x_repr[:n//2] + "..." + x_repr[len(x_repr) - n//2:]
    return x_repr


def default_doc_func(func, num, p):
    if func.__doc__ is None:
        return None

    all_args_with_values = parameterized_argument_value_pairs(func, p)

    # Assumes that the function passed is a bound method.
    descs = ["%s=%s" %(n, short_repr(v)) for n, v in all_args_with_values]

    # The documentation might be a multiline string, so split it
    # and just work with the first string, ignoring the period
    # at the end if there is one.
    first, nl, rest = func.__doc__.lstrip().partition("\n")
    suffix = ""
    if first.endswith("."):
        suffix = "."
        first = first[:-1]
    args = "%s[with %s]" %(len(first) and " " or "", ", ".join(descs))
    return "".join([first.rstrip(), args, suffix, nl, rest])


def default_name_func(func, num, p):
    base_name = func.__name__
    name_suffix = "_%s" %(num, )

    if len(p.args) > 0 and isinstance(p.args[0], string_types):
        name_suffix += "_" + parameterized.to_safe_name(p.args[0])
    return base_name + name_suffix


_test_runner_override = None
_test_runner_guess = False
_test_runners = set(["unittest", "unittest2", "nose", "nose2", "pytest"])
_test_runner_aliases = {
    "_pytest": "pytest",
}


def set_test_runner(name):
    global _test_runner_override
    if name not in _test_runners:
        raise TypeError(
            "Invalid test runner: %r (must be one of: %s)"
            %(name, ", ".join(_test_runners)),
        )
    _test_runner_override = name


def detect_runner():
    """ Guess which test runner we're using by traversing the stack and looking
        for the first matching module. This *should* be reasonably safe, as
        it's done during test disocvery where the test runner should be the
        stack frame immediately outside. """
    if _test_runner_override is not None:
        return _test_runner_override
    global _test_runner_guess
    if _test_runner_guess is False:
        stack = inspect.stack()
        for record in reversed(stack):
            frame = record[0]
            module = frame.f_globals.get("__name__").partition(".")[0]
            if module in _test_runner_aliases:
                module = _test_runner_aliases[module]
            if module in _test_runners:
                _test_runner_guess = module
                break
            if record[1].endswith("python2.6/unittest.py"):
                _test_runner_guess = "unittest"
                break
        else:
            _test_runner_guess = None
    return _test_runner_guess


class parameterized(object):
    """ Parameterize a test case::

            class TestInt(object):
                @parameterized([
                    ("A", 10),
                    ("F", 15),
                    param("10", 42, base=42)
                ])
                def test_int(self, input, expected, base=16):
                    actual = int(input, base=base)
                    assert_equal(actual, expected)

            @parameterized([
                (2, 3, 5)
                (3, 5, 8),
            ])
            def test_add(a, b, expected):
                assert_equal(a + b, expected)
        """

    def __init__(self, input, doc_func=None, skip_on_empty=False):
        self.get_input = self.input_as_callable(input)
        self.doc_func = doc_func or default_doc_func
        self.skip_on_empty = skip_on_empty

    def __call__(self, test_func):
        self.assert_not_in_testcase_subclass()

        @wraps(test_func)
        def wrapper(test_self=None):
            test_cls = test_self and type(test_self)
            if test_self is not None:
                if issubclass(test_cls, InstanceType):
                    raise TypeError((
                        "@parameterized can't be used with old-style classes, but "
                        "%r has an old-style class. Consider using a new-style "
                        "class, or '@parameterized.expand' "
                        "(see http://stackoverflow.com/q/54867/71522 for more "
                        "information on old-style classes)."
                    ) %(test_self, ))

            original_doc = wrapper.__doc__
            for num, args in enumerate(wrapper.parameterized_input):
                p = param.from_decorator(args)
                unbound_func, nose_tuple = self.param_as_nose_tuple(test_self, test_func, num, p)
                try:
                    wrapper.__doc__ = nose_tuple[0].__doc__
                    # Nose uses `getattr(instance, test_func.__name__)` to get
                    # a method bound to the test instance (as opposed to a
                    # method bound to the instance of the class created when
                    # tests were being enumerated). Set a value here to make
                    # sure nose can get the correct test method.
                    if test_self is not None:
                        setattr(test_cls, test_func.__name__, unbound_func)
                    yield nose_tuple
                finally:
                    if test_self is not None:
                        delattr(test_cls, test_func.__name__)
                    wrapper.__doc__ = original_doc

        input = self.get_input()
        if not input:
            if not self.skip_on_empty:
                raise ValueError(
                    "Parameters iterable is empty (hint: use "
                    "`parameterized([], skip_on_empty=True)` to skip "
                    "this test when the input is empty)"
                )
            wrapper = wraps(test_func)(lambda: skip_on_empty_helper())

        wrapper.parameterized_input = input
        wrapper.parameterized_func = test_func
        test_func.__name__ = "_parameterized_original_%s" %(test_func.__name__, )

        return wrapper

    def param_as_nose_tuple(self, test_self, func, num, p):
        nose_func = wraps(func)(lambda *args: func(*args[:-1], **args[-1]))
        nose_func.__doc__ = self.doc_func(func, num, p)
        # Track the unbound function because we need to setattr the unbound
        # function onto the class for nose to work (see comments above), and
        # Python 3 doesn't let us pull the function out of a bound method.
        unbound_func = nose_func
        if test_self is not None:
            # Under nose on Py2 we need to return an unbound method to make
            # sure that the `self` in the method is properly shared with the
            # `self` used in `setUp` and `tearDown`. But only there. Everyone
            # else needs a bound method.
            func_self = (
                None if PY2 and detect_runner() == "nose" else
                test_self
            )
            nose_func = make_method(nose_func, func_self, type(test_self))
        return unbound_func, (nose_func, ) + p.args + (p.kwargs or {}, )

    def assert_not_in_testcase_subclass(self):
        parent_classes = self._terrible_magic_get_defining_classes()
        if any(issubclass(cls, TestCase) for cls in parent_classes):
            raise Exception("Warning: '@parameterized' tests won't work "
                            "inside subclasses of 'TestCase' - use "
                            "'@parameterized.expand' instead.")

    def _terrible_magic_get_defining_classes(self):
        """ Returns the set of parent classes of the class currently being defined.
            Will likely only work if called from the ``parameterized`` decorator.
            This function is entirely @brandon_rhodes's fault, as he suggested
            the implementation: http://stackoverflow.com/a/8793684/71522
            """
        stack = inspect.stack()
        if len(stack) <= 4:
            return []
        frame = stack[4]
        code_context = frame[4] and frame[4][0].strip()
        if not (code_context and code_context.startswith("class ")):
            return []
        _, _, parents = code_context.partition("(")
        parents, _, _ = parents.partition(")")
        return eval("[" + parents + "]", frame[0].f_globals, frame[0].f_locals)

    @classmethod
    def input_as_callable(cls, input):
        if callable(input):
            return lambda: cls.check_input_values(input())
        input_values = cls.check_input_values(input)
        return lambda: input_values

    @classmethod
    def check_input_values(cls, input_values):
        # Explicitly convery non-list inputs to a list so that:
        # 1. A helpful exception will be raised if they aren't iterable, and
        # 2. Generators are unwrapped exactly once (otherwise `nosetests
        #    --processes=n` has issues; see:
        #    https://github.com/wolever/nose-parameterized/pull/31)
        if not isinstance(input_values, list):
            input_values = list(input_values)
        return [ param.from_decorator(p) for p in input_values ]

    @classmethod
    def expand(cls, input, name_func=None, doc_func=None, skip_on_empty=False,
               **legacy):
        """ A "brute force" method of parameterizing test cases. Creates new
            test cases and injects them into the namespace that the wrapped
            function is being defined in. Useful for parameterizing tests in
            subclasses of 'UnitTest', where Nose test generators don't work.

            >>> @parameterized.expand([("foo", 1, 2)])
            ... def test_add1(name, input, expected):
            ...     actual = add1(input)
            ...     assert_equal(actual, expected)
            ...
            >>> locals()
            ... 'test_add1_foo_0': <function ...> ...
            >>>
            """

        if "testcase_func_name" in legacy:
            warnings.warn("testcase_func_name= is deprecated; use name_func=",
                          DeprecationWarning, stacklevel=2)
            if not name_func:
                name_func = legacy["testcase_func_name"]

        if "testcase_func_doc" in legacy:
            warnings.warn("testcase_func_doc= is deprecated; use doc_func=",
                          DeprecationWarning, stacklevel=2)
            if not doc_func:
                doc_func = legacy["testcase_func_doc"]

        doc_func = doc_func or default_doc_func
        name_func = name_func or default_name_func

        def parameterized_expand_wrapper(f, instance=None):
            stack = inspect.stack()
            frame = stack[1]
            frame_locals = frame[0].f_locals

            paramters = cls.input_as_callable(input)()

            if not paramters:
                if not skip_on_empty:
                    raise ValueError(
                        "Parameters iterable is empty (hint: use "
                        "`parameterized.expand([], skip_on_empty=True)` to skip "
                        "this test when the input is empty)"
                    )
                return wraps(f)(lambda: skip_on_empty_helper())

            digits = len(str(len(paramters) - 1))
            for num, p in enumerate(paramters):
                name = name_func(f, "{num:0>{digits}}".format(digits=digits, num=num), p)
                # If the original function has patches applied by 'mock.patch',
                # re-construct all patches on the just former decoration layer
                # of param_as_standalone_func so as not to share
                # patch objects between new functions
                nf = reapply_patches_if_need(f)
                frame_locals[name] = cls.param_as_standalone_func(p, nf, name)
                frame_locals[name].__doc__ = doc_func(f, num, p)

            # Delete original patches to prevent new function from evaluating
            # original patching object as well as re-constructed patches.
            delete_patches_if_need(f)

            f.__test__ = False
        return parameterized_expand_wrapper

    @classmethod
    def param_as_standalone_func(cls, p, func, name):
        @wraps(func)
        def standalone_func(*a):
            return func(*(a + p.args), **p.kwargs)
        standalone_func.__name__ = name

        # place_as is used by py.test to determine what source file should be
        # used for this test.
        standalone_func.place_as = func

        # Remove __wrapped__ because py.test will try to look at __wrapped__
        # to determine which parameters should be used with this test case,
        # and obviously we don't need it to do any parameterization.
        try:
            del standalone_func.__wrapped__
        except AttributeError:
            pass
        return standalone_func

    @classmethod
    def to_safe_name(cls, s):
        return str(re.sub("[^a-zA-Z0-9_]+", "_", s))


def parameterized_class(attrs, input_values=None, classname_func=None):
    """ Parameterizes a test class by setting attributes on the class.

        Can be used in two ways:

        1) With a list of dictionaries containing attributes to override::

            @parameterized_class([
                { "username": "foo" },
                { "username": "bar", "access_level": 2 },
            ])
            class TestUserAccessLevel(TestCase):
                ...

        2) With a tuple of attributes, then a list of tuples of values:

            @parameterized_class(("username", "access_level"), [
                ("foo", 1),
                ("bar", 2)
            ])
            class TestUserAccessLevel(TestCase):
                ...

    """

    if isinstance(attrs, string_types):
        attrs = [attrs]

    input_dicts = (
        attrs if input_values is None else
        [dict(zip(attrs, vals)) for vals in input_values]
    )

    classname_func = classname_func or default_classname_func

    def decorator(base_class):
        test_class_module = sys.modules[base_class.__module__].__dict__
        for idx, input_dict in enumerate(input_dicts):
            test_class_dict = dict(base_class.__dict__)
            test_class_dict.update(input_dict)

            name = classname_func(base_class, idx, input_dicts)

            test_class_module[name] = type(name, (base_class, ), test_class_dict)

<<<<<<< HEAD
        # We need to leave the base class in place (see issue #73), but if we
        # leave the test_ methods in place, the test runner will try to pick
        # them up and run them... which doesn't make sense, since no parameters
        # will have been applied.
        # Address this by iterating over the base class and remove all test
        # methods.
        for method_name in list(base_class.__dict__):
            if method_name.startswith("test_"):
                delattr(base_class, method_name)
        return base_class

    return decorator
=======
    return decorator


def default_classname_func(cls, num, p):

    name_suffix = p and p[num]
    if isinstance(name_suffix, (list, tuple)) and len(p) > 0:
        name_suffix = name_suffix[0]
    name_suffix = (
        "_%s" %(name_suffix, ) if isinstance(name_suffix, string_types) else
        ""
    )

    name = "%s_%s%s" %(
        cls.__name__,
        num,
        name_suffix,
    )

    return name
>>>>>>> 2b20a1aa
<|MERGE_RESOLUTION|>--- conflicted
+++ resolved
@@ -594,7 +594,6 @@
 
             test_class_module[name] = type(name, (base_class, ), test_class_dict)
 
-<<<<<<< HEAD
         # We need to leave the base class in place (see issue #73), but if we
         # leave the test_ methods in place, the test runner will try to pick
         # them up and run them... which doesn't make sense, since no parameters
@@ -607,8 +606,6 @@
         return base_class
 
     return decorator
-=======
-    return decorator
 
 
 def default_classname_func(cls, num, p):
@@ -627,5 +624,4 @@
         name_suffix,
     )
 
-    return name
->>>>>>> 2b20a1aa
+    return name