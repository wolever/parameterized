--- conflicted
+++ resolved
@@ -46,10 +46,8 @@
 
 _param = namedtuple("param", "args kwargs")
 
-<<<<<<< HEAD
 def skip_on_empty_helper(*a, **kw):
     raise SkipTest("parameterized input is empty")
-=======
 
 def reapply_patches_if_need(func):
 
@@ -67,12 +65,10 @@
             func = patch_obj.decorate_callable(func)
     return func
 
-
 def delete_patches_if_need(func):
     if hasattr(func, 'patchings'):
         func.patchings[:] = []
 
->>>>>>> a0790824
 
 class param(_param):
     """ Represents a single parameter to a test case.
