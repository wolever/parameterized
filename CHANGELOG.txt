0.6.2 (2018-03-11)
    * Make sure that `setUp` and `tearDown` methods work correctly (#40)
<<<<<<< HEAD
    * Raise a ValueError when input is empty (thanks @danielbradburn;
      https://github.com/wolever/parameterized/pull/48)
=======
    * Fix the order when number of cases exceeds 10
>>>>>>> 9e6d7765

0.6.1 (2017-03-21)
    * Rename package from nose-parameterized to parameterized. A
      nose-parameterized package will be released with a deprecation warning.
    * Rename testcase_func_doc and testcase_func_name methods to doc_func and
      name_func (a DeprecationWarning will be issued, to be removed in 1.0).
    * Include parameters in all docstrings, not just `parameterized.expand`
      docstrings.
    * Explicitly unwrap iterators and generators before the test run (thanks
      @chornsby; https://github.com/wolever/nose-parameterized/pull/31)
    * 0.6.1 instead of 0.6.0 because I'm a dumb and accidentally uploaded
      the wrong thing to PyPI under version 0.6.0.

0.5.0 (2015-06-09)
    * Support for nose2, py.test, unittest, and unittest2
      (nose2 support thanks to @marek-mazur;
      https://github.com/wolever/nose-parameterized/pull/26)

0.4.2 (2015-05-18)
    * Fix bug with expand + empty arguments (thanks @jikamens;
      https://github.com/wolever/nose-parameterized/pull/25)

0.4.1 (2015-05-17)
    * Fix bug with expand + empty docstring (thanks @jikamens;
      https://github.com/wolever/nose-parameterized/pull/24)

0.4.0 (2015-05-11)
    * Include parameters in ``parameterized.expand`` function docstrings
      (https://github.com/wolever/nose-parameterized/pull/22; thanks
      @smspillaz)
    * Drop Python 3.2 support

0.3.5 (2014-11-05)
    * Allow the names of test cases generated by ``parameterized.expand`` to
      be customized.
      (https://github.com/wolever/nose-parameterized/pull/19;
      thanks @curtissiemens) 

0.3.4 (2014-10-03)
    * Use ``functools.wraps`` to wrap expanded functions
      (https://github.com/wolever/nose-parameterized/pull/17;
      thanks @toumorokoshi) 

0.3.3 (2014-01-03)
    * Replace unsafe characters with "_" in names generated by
      ``@parameterized.expand``.

0.3.2 (2014-01-02)
    * Add helpful error message when used with old-style classes.

0.3.1 (2013-08-01)
    * Fix bug: `nose_parameterized.param` wasn't being imported.

0.3 (2013-05-18)
    * Add `param` class.
    * Add explicit support for callable inputs.
    * Update readme to more throughly describe useage.
    * Remove un-used test helpers (`setup_logging`, `teardown_logging`,
     `logged_messages`, `assert_logged`, `assert_no_errors_logged`,
     `assert_contains`, `assert_not_contains`, `assert_raises`,
     `imported_from_test`).

0.2 (2013-01-15)
    * Add Python 3 support<|MERGE_RESOLUTION|>--- conflicted
+++ resolved
@@ -1,11 +1,9 @@
 0.6.2 (2018-03-11)
     * Make sure that `setUp` and `tearDown` methods work correctly (#40)
-<<<<<<< HEAD
     * Raise a ValueError when input is empty (thanks @danielbradburn;
       https://github.com/wolever/parameterized/pull/48)
-=======
-    * Fix the order when number of cases exceeds 10
->>>>>>> 9e6d7765
+    * Fix the order when number of cases exceeds 10 (thanks @ntflc;
+      https://github.com/wolever/parameterized/pull/49)
 
 0.6.1 (2017-03-21)
     * Rename package from nose-parameterized to parameterized. A
